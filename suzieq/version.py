--- conflicted
+++ resolved
@@ -2,11 +2,7 @@
 """Store the Suzieq version string."""
 
 
-<<<<<<< HEAD
-SUZIEQ_VERSION = "0.16.0b1"
-=======
 SUZIEQ_VERSION = "0.16.0"
->>>>>>> 9d55a46a
 
 if __name__ == '__main__':
     print(SUZIEQ_VERSION)